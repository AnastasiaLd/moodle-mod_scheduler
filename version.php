--- conflicted
+++ resolved
@@ -29,14 +29,7 @@
  */
 
 $plugin->component = 'mod_scheduler'; // Full name of the plugin (used for diagnostics).
-<<<<<<< HEAD
-$plugin->version   = 2018112602;      // The current module version (Date: YYYYMMDDXX).
-$plugin->release   = '3.5.1';         // Human-friendly version name.
-$plugin->requires  = 2018051700;      // Requires Moodle 3.5.
-$plugin->maturity  = MATURITY_STABLE; // Stable release
-=======
 $plugin->version   = 2019120200;      // The current module version (Date: YYYYMMDDXX).
 $plugin->release   = '3.7.0';         // Human-friendly version name.
 $plugin->requires  = 2019052000;      // requires Moodle 3.7.
-$plugin->maturity  = MATURITY_STABLE; // Stable branch MOODLE_37_STABLE
->>>>>>> 70e602a6
+$plugin->maturity  = MATURITY_STABLE; // Stable branch MOODLE_37_STABLE