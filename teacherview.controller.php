<?php
// This file is part of Moodle - http://moodle.org/
//
// Moodle is free software: you can redistribute it and/or modify
// it under the terms of the GNU General Public License as published by
// the Free Software Foundation, either version 3 of the License, or
// (at your option) any later version.
//
// Moodle is distributed in the hope that it will be useful,
// but WITHOUT ANY WARRANTY; without even the implied warranty of
// MERCHANTABILITY or FITNESS FOR A PARTICULAR PURPOSE.  See the
// GNU General Public License for more details.
//
// You should have received a copy of the GNU General Public License
// along with Moodle.  If not, see <http://www.gnu.org/licenses/>.

/**
 * Controller for all teacher-related views.
 *
 * @package    mod_scheduler
 * @copyright  2011 Henning Bostelmann and others (see README.txt)
 * @license    http://www.gnu.org/copyleft/gpl.html GNU GPL v3 or later
 */

defined('MOODLE_INTERNAL') || die();

/**
 * Add a session (confirmed action) from data entered into the add session form
 * @param \mod_scheduler\model\scheduler $scheduler
 * @param mixed $formdata
 * @param moodle_url $returnurl the URL to redirect to after the action has been performed
 */
function scheduler_action_doaddsession($scheduler, $formdata, moodle_url $returnurl) {

    global $DB, $output;

    $data = (object) $formdata;

    $fordays = 0;
    if ($data->rangeend > 0) {
        $fordays = ($data->rangeend - $data->rangestart) / DAYSECS;
    }

    // Create as many slots of $duration as will fit between $starttime and $endtime and that do not conflict.
    $countslots = 0;
    $couldnotcreateslots = '';
    $startfrom = $data->rangestart + ($data->starthour * 60 + $data->startminute) * 60;
    $endat = $data->rangestart + ($data->endhour * 60 + $data->endminute) * 60;
    $slot = new stdClass();
    $slot->schedulerid = $scheduler->id;
    $slot->teacherid = $data->teacherid;
    $slot->appointmentlocation = $data->appointmentlocation;
    $slot->exclusivity = $data->exclusivityenable ? $data->exclusivity : 0;
    if ($data->divide) {
        $slot->duration = $data->duration;
    } else {
        $slot->duration = $data->endhour * 60 + $data->endminute - $data->starthour * 60 - $data->startminute;
    };
    $slot->notes = '';
    $slot->notesformat = FORMAT_HTML;
    $slot->timemodified = time();

    for ($d = 0; $d <= $fordays; $d ++) {
        $starttime = $startfrom + ($d * DAYSECS);
        $eventdate = usergetdate($starttime);
        $dayofweek = $eventdate['wday'];
        if ((($dayofweek == 1) && ($data->monday == 1)) ||
        (($dayofweek == 2) && ($data->tuesday == 1)) ||
        (($dayofweek == 3) && ($data->wednesday == 1)) ||
        (($dayofweek == 4) && ($data->thursday == 1)) ||
        (($dayofweek == 5) && ($data->friday == 1)) ||
        (($dayofweek == 6) && ($data->saturday == 1)) ||
        (($dayofweek == 0) && ($data->sunday == 1))) {
            $slot->starttime = make_timestamp($eventdate['year'], $eventdate['mon'], $eventdate['mday'],
                                              $data->starthour, $data->startminute);
            $data->timestart = $slot->starttime;
            $data->timeend = make_timestamp($eventdate['year'], $eventdate['mon'], $eventdate['mday'],
                                            $data->endhour, $data->endminute);

            // This corrects around midnight bug.
            if ($data->timestart > $data->timeend) {
                $data->timeend += DAYSECS;
            }
            if ($data->hideuntilrel == 0) {
                $slot->hideuntil = time();
            } else {
                $slot->hideuntil = make_timestamp($eventdate['year'], $eventdate['mon'], $eventdate['mday'], 6, 0) -
                                    $data->hideuntilrel;
            }
            if ($data->emaildaterel == -1) {
                $slot->emaildate = 0;
            } else {
                $slot->emaildate = make_timestamp($eventdate['year'], $eventdate['mon'], $eventdate['mday'], 0, 0) -
                                    $data->emaildaterel;
            }
            while ($slot->starttime <= $data->timeend - $slot->duration * 60) {
                $conflicts = $scheduler->get_conflicts($data->timestart, $data->timestart + $slot->duration * 60,
                                                       $data->teacherid, 0, SCHEDULER_ALL);
                $resolvable = (boolean) $data->forcewhenoverlap;
                foreach ($conflicts as $conflict) {
                    $resolvable = $resolvable
                                     && $conflict->isself == 1       // Do not delete slots outside the current scheduler.
                                     && $conflict->numstudents == 0; // Do not delete slots with bookings.
                }

                if ($conflicts) {
                    $conflictmsg = '';
                    $cl = new scheduler_conflict_list();
                    $cl->add_conflicts($conflicts);
                    if (!$resolvable) {
                        $conflictmsg .= get_string('conflictingslots', 'scheduler', userdate($data->timestart));
                        $conflictmsg .= $output->doc_link('mod/scheduler/conflict', '', true);
                        $conflictmsg .= $output->render($cl);
                    } else { // We force, so delete all conflicting before inserting.
                        foreach ($conflicts as $conflict) {
                            $cslot = $scheduler->get_slot($conflict->id);
                            \mod_scheduler\event\slot_deleted::create_from_slot($cslot, 'addsession-conflict')->trigger();
                            $cslot->delete();
                        }
                        $conflictmsg .= get_string('deletedconflictingslots', 'scheduler', userdate($data->timestart));
                        $conflictmsg .= $output->doc_link('mod/scheduler/conflict', '', true);
                        $conflictmsg .= $output->render($cl);
                    }
                    \core\notification::warning($conflictmsg);
                }
                if (!$conflicts || $resolvable) {
                    $slotid = $DB->insert_record('scheduler_slots', $slot, true, true);
                    $slotobj = $scheduler->get_slot($slotid);
                    \mod_scheduler\event\slot_added::create_from_slot($slotobj)->trigger();
                    $countslots++;
                }
                $slot->starttime += ($slot->duration + $data->break) * 60;
                $data->timestart += ($slot->duration + $data->break) * 60;
            }
        }
    }

    $messagetype = ($countslots > 0) ? \core\output\notification::NOTIFY_SUCCESS : \core\output\notification::NOTIFY_INFO;
    $message = get_string('slotsadded', 'scheduler', $countslots);
    \core\notification::add($message, $messagetype);

    redirect($returnurl);
}

/**
 * Send a message (confirmed action) after filling the message form
 *
 * @param \mod_scheduler\model\scheduler $scheduler
 * @param mixed $formdata
 * @param moodle_url $returnurl the URL to redirect to after the action has been performed
 */
function scheduler_action_dosendmessage($scheduler, $formdata, $returnurl) {

    global $DB, $USER;

    $data = (object) $formdata;

    $recipients = $data->recipient;
    if ($data->copytomyself) {
        $recipients[$USER->id] = 1;
    }
    $rawmessage = $data->body['text'];
    $format = $data->body['format'];
    $textmessage = format_text_email($rawmessage, $format);
    $htmlmessage = null;
    if ($format == FORMAT_HTML) {
        $htmlmessage = $rawmessage;
    }

    $cnt = 0;
    foreach ($recipients as $recipientid => $value) {
        if ($value) {
            $message = new \core\message\message();
            $message->component = 'mod_scheduler';
            $message->name = 'invitation';
            $message->userfrom = $USER;
            $message->userto = $recipientid;
            $message->subject = $data->subject;
            $message->fullmessage = $textmessage;
            $message->fullmessageformat = $format;
            if ($htmlmessage) {
                $message->fullmessagehtml = $htmlmessage;
            }
            $message->notification = '1';

            message_send($message);
            $cnt++;
        }
    }

    $message = get_string('messagesent', 'scheduler', $cnt);
    $messagetype = \core\output\notification::NOTIFY_SUCCESS;
    redirect($returnurl, $message, 0, $messagetype);
}

/**
 * Delete slots (after UI button has been pushed)
 *
 * @param \mod_scheduler\model\slot[] $slots list of slots to be deleted
 * @param string $action description of the action
 * @param moodle_url $returnurl the URL to redirect to after the action has been performed
 */
function scheduler_action_delete_slots(array $slots, $action, moodle_url $returnurl) {

    $cnt = 0;
    foreach ($slots as $slot) {
        \mod_scheduler\event\slot_deleted::create_from_slot($slot, $action)->trigger();
        $slot->delete();
        $cnt++;
    }

    if ($cnt == 1) {
        $message = get_string('oneslotdeleted', 'scheduler');
    } else {
        $message = get_string('slotsdeleted', 'scheduler', $cnt);
    }
    $messagetype = ($cnt > 0) ? \core\output\notification::NOTIFY_SUCCESS : \core\output\notification::NOTIFY_INFO;
    \core\notification::add($message, $messagetype);
    redirect($returnurl);
}

// Require valid session key for all actions.
require_sesskey();

// We first have to check whether some action needs to be performed.
// Any of the following actions must issue a redirect when finished.
switch ($action) {
    /************************************ Deleting a slot ***********************************************/
    case 'deleteslot':
        $slotid = required_param('slotid', PARAM_INT);
        $slot = $scheduler->get_slot($slotid);
<<<<<<< HEAD

        $students = array();
        foreach ($slot->get_appointments() as $app) {
            $students[] = $app->studentid;
        }
        // Notify the student.
        if ($scheduler->allownotifications) {
            foreach ($students as $student) {
                include_once($CFG->dirroot.'/mod/scheduler/mailtemplatelib.php');

                $student = $DB->get_record('user', array('id' => $student));
                $teacher = $DB->get_record('user', array('id' => $slot->teacherid));

                scheduler_messenger::send_slot_notification($slot, 'bookingnotification', 'deletedslot',
                                        $teacher, $student, $teacher, $student, $COURSE);
            }
        }

=======
        $permissions->ensure($permissions->can_edit_slot($slot));
>>>>>>> 70e602a6
        scheduler_action_delete_slots(array($slot), $action, $viewurl);
        break;
    /************************************ Deleting multiple slots ***********************************************/
    case 'deleteslots':
        $slotids = required_param('items', PARAM_SEQUENCE);
        $slotids = explode(",", $slotids);
        $slots = array();
        foreach ($slotids as $slotid) {
            if ($slotid > 0) {
                $slot = $scheduler->get_slot($slotid);
                $permissions->ensure($permissions->can_edit_slot($slot));
                $slots[] = $slot;
            }
        }
        foreach($slots as $slot) {
          $students = array();
          foreach ($slot->get_appointments() as $app) {
              $students[] = $app->studentid;
          }
          // Notify the student.
          if ($scheduler->allownotifications) {
              foreach ($students as $student) {
                  include_once($CFG->dirroot.'/mod/scheduler/mailtemplatelib.php');

                  $student = $DB->get_record('user', array('id' => $student));
                  $teacher = $DB->get_record('user', array('id' => $slot->teacherid));

                  scheduler_messenger::send_slot_notification($slot, 'bookingnotification', 'deletedslot',
                                          $teacher, $student, $teacher, $student, $COURSE);
              }
          }
        }

        scheduler_action_delete_slots($slots, $action, $viewurl);
<<<<<<< HEAD
    }

=======
        break;
>>>>>>> 70e602a6
    /************************************ Students were seen ***************************************************/
    case 'saveseen':
        $slotid = required_param('slotid', PARAM_INT);
        $slot = $scheduler->get_slot($slotid);
        $seen = optional_param_array('seen', array(), PARAM_INT);

        if (is_array($seen)) {
            foreach ($slot->get_appointments() as $app) {
                $permissions->ensure($permissions->can_edit_attended($app));
                $app->attended = (in_array($app->id, $seen)) ? 1 : 0;
                $app->timemodified = time();
            }
        }
        $slot->save();
        redirect($viewurl);
        break;
    /************************************ Revoking all appointments to a slot ***************************************/
    case 'revokeall':
        $slotid = required_param('slotid', PARAM_INT);
        $slot = $scheduler->get_slot($slotid);
        $permissions->ensure($permissions->can_edit_slot($slot));

        $students = array();
        foreach ($slot->get_appointments() as $app) {
            $students[] = $app->studentid;
            $slot->remove_appointment($app);
        }
        // Notify the student.
        if ($scheduler->allownotifications) {
            foreach ($students as $student) {
                include_once($CFG->dirroot.'/mod/scheduler/mailtemplatelib.php');

                $student = $DB->get_record('user', array('id' => $student));
                $teacher = $DB->get_record('user', array('id' => $slot->teacherid));

                scheduler_messenger::send_slot_notification($slot, 'bookingnotification', 'teachercancelled',
                                        $teacher, $student, $teacher, $student, $COURSE);
            }
        }

        $slot->save();
        redirect($viewurl);
        break;

    /************************************ Toggling to unlimited group ***************************************/
    case 'allowgroup':
        $slotid = required_param('slotid', PARAM_INT);
        $slot = $scheduler->get_slot($slotid);
        $permissions->ensure($permissions->can_edit_slot($slot));

        $slot->exclusivity = 0;
        $slot->save();
        redirect($viewurl);
        break;

    /************************************ Toggling to single student ******************************************/
    case 'forbidgroup':
        $slotid = required_param('slotid', PARAM_INT);
        $slot = $scheduler->get_slot($slotid);
        $permissions->ensure($permissions->can_edit_slot($slot));

        $slot->exclusivity = 1;
        $slot->save();
        redirect($viewurl);
        break;

    /************************************ Deleting all slots ***************************************************/
    case 'deleteall':
        $permissions->ensure($permissions->can_edit_all_slots());
        $slots = $scheduler->get_all_slots();
        scheduler_action_delete_slots($slots, $action, $viewurl);
        break;
    /************************************ Deleting unused slots *************************************************/
    case 'deleteunused':
        $permissions->ensure($permissions->can_edit_own_slots());
        $slots = $scheduler->get_slots_without_appointment($USER->id);
        scheduler_action_delete_slots($slots, $action, $viewurl);
        break;
    /************************************ Deleting unused slots (all teachers) ************************************/
    case 'deleteallunused':
        $permissions->ensure($permissions->can_edit_all_slots());
        $slots = $scheduler->get_slots_without_appointment();
        scheduler_action_delete_slots($slots, $action, $viewurl);
        break;
    /************************************ Deleting current teacher's slots ***************************************/
    case 'deleteonlymine':
        $permissions->ensure($permissions->can_edit_own_slots());
        $slots = $scheduler->get_slots_for_teacher($USER->id);
        scheduler_action_delete_slots($slots, $action, $viewurl);
        break;
    /************************************ Mark as seen now *******************************************************/
    case 'markasseennow':
        $permissions->ensure($permissions->can_edit_own_slots());

        $slot = new stdClass();
        $slot->schedulerid = $scheduler->id;
        $slot->teacherid = $USER->id;
        $slot->starttime = time();
        $slot->duration = $scheduler->defaultslotduration;
        $slot->exclusivity = 1;
        $slot->notes = '';
        $slot->notesformat = FORMAT_HTML;
        $slot->hideuntil = time();
        $slot->appointmentlocation = '';
        $slot->emaildate = 0;
        $slot->timemodified = time();
        $slotid = $DB->insert_record('scheduler_slots', $slot);

        $appointment = new stdClass();
        $appointment->slotid = $slotid;
        $appointment->studentid = required_param('studentid', PARAM_INT);
        $appointment->attended = 1;
        $appointment->appointmentnote = '';
        $appointment->appointmentnoteformat = FORMAT_HTML;
        $appointment->teachernote = '';
        $appointment->teachernoteformat = FORMAT_HTML;
        $appointment->timecreated = time();
        $appointment->timemodified = time();
        $DB->insert_record('scheduler_appointment', $appointment);

        $slot = $scheduler->get_slot($slotid);
        \mod_scheduler\event\slot_added::create_from_slot($slot)->trigger();

        redirect($viewurl);
        break;
}

/*************************************************************************************************************/<|MERGE_RESOLUTION|>--- conflicted
+++ resolved
@@ -229,7 +229,6 @@
     case 'deleteslot':
         $slotid = required_param('slotid', PARAM_INT);
         $slot = $scheduler->get_slot($slotid);
-<<<<<<< HEAD
 
         $students = array();
         foreach ($slot->get_appointments() as $app) {
@@ -248,9 +247,7 @@
             }
         }
 
-=======
         $permissions->ensure($permissions->can_edit_slot($slot));
->>>>>>> 70e602a6
         scheduler_action_delete_slots(array($slot), $action, $viewurl);
         break;
     /************************************ Deleting multiple slots ***********************************************/
@@ -285,12 +282,7 @@
         }
 
         scheduler_action_delete_slots($slots, $action, $viewurl);
-<<<<<<< HEAD
-    }
-
-=======
-        break;
->>>>>>> 70e602a6
+        break;
     /************************************ Students were seen ***************************************************/
     case 'saveseen':
         $slotid = required_param('slotid', PARAM_INT);
